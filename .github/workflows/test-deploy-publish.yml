name: Test, Deploy, Publish

on:
  push:
    branches: [ '**' ]
    tags: [ 'v*' ]
    paths-ignore:
    - 'terraform/**'

concurrency:
  group: ${{ github.workflow }}-${{ github.ref }}
  cancel-in-progress: false

jobs:
  tests:
    name: Tests
    runs-on: ubuntu-latest
    env:
      AWS_REGION: us-east-1
      AWS_ACCESS_KEY_ID: ${{ secrets.AWS_ACCESS_KEY_ID }}
      AWS_SECRET_ACCESS_KEY: ${{ secrets.AWS_SECRET_ACCESS_KEY }}
    steps:
      - name: Checkout code
        uses: actions/checkout@v4

      - name: Test
        run: docker compose run app go test ./...

  lint:
    name: Lint and Vulnerability Scan
    runs-on: ubuntu-latest
    timeout-minutes: ${{ fromJSON(vars.DEFAULT_JOB_TIMEOUT_MINUTES) }}
    steps:
      - name: Checkout code
        uses: actions/checkout@v4

      - uses: actions/setup-go@v5
        with:
          go-version-file: 'go.mod'
          check-latest: true

      - name: golangci-lint
        uses: golangci/golangci-lint-action@v6
        with:
          version: latest

      - name: govulncheck
        run: |
          go install golang.org/x/vuln/cmd/govulncheck@latest
          govulncheck ./...

  deploy:
    name: Deploy to AWS Lambda
    needs: [ 'tests', 'lint' ]
    if: github.ref_name == 'main' || github.ref_name == 'develop'
    environment: ${{ github.ref_name }}
    runs-on: ubuntu-latest
    concurrency:
      group: deploy-${{ github.ref }}-${{ matrix.region }}
      cancel-in-progress: false
    strategy:
      matrix:
        region: [ us-east-1, us-west-2 ]
<<<<<<< HEAD
    env:
      AWS_ACCESS_KEY_ID: ${{ secrets.AWS_ACCESS_KEY_ID }}
      AWS_SECRET_ACCESS_KEY: ${{ secrets.AWS_SECRET_ACCESS_KEY }}
      LAMBDA_ROLE: ${{ vars.LAMBDA_ROLE }}
      API_KEY_TABLE: ${{ vars.API_KEY_TABLE }}
      TOTP_TABLE: ${{ vars.TOTP_TABLE }}
      WEBAUTHN_TABLE: ${{ vars.WEBAUTHN_TABLE }}
=======
>>>>>>> 46cfd31a

    steps:
      - name: Checkout code
        uses: actions/checkout@v4

      - name: Deploy
        run: |
          docker compose run \
            -e LAMBDA_ROLE=${{ vars.LAMBDA_ROLE }} \
            -e API_KEY_TABLE=${{ vars.API_KEY_TABLE }} \
            -e WEBAUTHN_TABLE=${{ vars.WEBAUTHN_TABLE }} \
            -e AWS_ACCESS_KEY_ID=${{ secrets.AWS_ACCESS_KEY_ID }} \
            -e AWS_SECRET_ACCESS_KEY=${{ secrets.AWS_SECRET_ACCESS_KEY }} \
            app ./scripts/deploy.sh ${{ matrix.region }} ${{ vars.STAGE }}

  build-and-publish:
    name: Build and Publish
    needs: [ 'tests', 'lint' ]
    if: github.ref_name == 'main' || github.ref_name == 'develop'
    runs-on: ubuntu-latest
    steps:
      - name: Checkout code
        uses: actions/checkout@v4

      - name: Log in to Docker Hub
        uses: docker/login-action@v3
        with:
          username: ${{ secrets.DOCKERHUB_USERNAME }}
          password: ${{ secrets.DOCKERHUB_TOKEN }}

      - name: Log in to GitHub Container Registry
        uses: docker/login-action@v3
        with:
          registry: ghcr.io
          username: ${{ github.actor }}
          password: ${{ secrets.GITHUB_TOKEN }}

      - name: Extract metadata (tags, labels) for Docker
        id: meta
        uses: docker/metadata-action@v5
        with:
          images: |
            ${{ vars.DOCKER_ORG }}/${{ github.event.repository.name }}
            ghcr.io/${{ github.repository }}
          tags: |
            type=ref,event=branch
            type=semver,pattern={{version}}
            type=semver,pattern={{major.minor}}
            type=semver,pattern={{major}}

      - name: Build and push Docker image
        uses: docker/build-push-action@v5
        with:
          context: .
          push: true
          tags: ${{ steps.meta.outputs.tags }}
          labels: ${{ steps.meta.outputs.labels }}<|MERGE_RESOLUTION|>--- conflicted
+++ resolved
@@ -61,16 +61,6 @@
     strategy:
       matrix:
         region: [ us-east-1, us-west-2 ]
-<<<<<<< HEAD
-    env:
-      AWS_ACCESS_KEY_ID: ${{ secrets.AWS_ACCESS_KEY_ID }}
-      AWS_SECRET_ACCESS_KEY: ${{ secrets.AWS_SECRET_ACCESS_KEY }}
-      LAMBDA_ROLE: ${{ vars.LAMBDA_ROLE }}
-      API_KEY_TABLE: ${{ vars.API_KEY_TABLE }}
-      TOTP_TABLE: ${{ vars.TOTP_TABLE }}
-      WEBAUTHN_TABLE: ${{ vars.WEBAUTHN_TABLE }}
-=======
->>>>>>> 46cfd31a
 
     steps:
       - name: Checkout code
@@ -81,6 +71,7 @@
           docker compose run \
             -e LAMBDA_ROLE=${{ vars.LAMBDA_ROLE }} \
             -e API_KEY_TABLE=${{ vars.API_KEY_TABLE }} \
+            -e TOTP_TABLE=${{ vars.TOTP_TABLE }} \
             -e WEBAUTHN_TABLE=${{ vars.WEBAUTHN_TABLE }} \
             -e AWS_ACCESS_KEY_ID=${{ secrets.AWS_ACCESS_KEY_ID }} \
             -e AWS_SECRET_ACCESS_KEY=${{ secrets.AWS_SECRET_ACCESS_KEY }} \
