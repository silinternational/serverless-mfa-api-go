--- conflicted
+++ resolved
@@ -1,12 +1,6 @@
-<<<<<<< HEAD
-FROM golang:1.22
-
-RUN curl -o- -L https://slss.io/install | VERSION=3.38.0 bash && \
-=======
 FROM golang:1.23
 
-RUN curl -o- -L --proto "=https" https://slss.io/install | VERSION=3.7.5 bash && \
->>>>>>> a59d36a9
+RUN curl -o- -L --proto "=https" https://slss.io/install | VERSION=3.38.0 bash && \
   mv $HOME/.serverless/bin/serverless /usr/local/bin && \
   ln -s /usr/local/bin/serverless /usr/local/bin/sls
 
