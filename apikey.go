--- conflicted
+++ resolved
@@ -54,13 +54,10 @@
 
 // IsCorrect returns true if and only if the given string is a match for HashedSecret
 func (k *ApiKey) IsCorrect(given string) error {
-<<<<<<< HEAD
 	if k.ActivatedAt == 0 {
 		return fmt.Errorf("key is not active: %s", k.Key)
 	}
 
-=======
->>>>>>> fc195ab7
 	if given == "" {
 		return errors.New("secret to compare cannot be empty")
 	}
@@ -242,7 +239,7 @@
 // the updated data back to the database.
 func (k *ApiKey) ReEncryptTables(oldSecret string) error {
 	var users []WebauthnUser
-	err := k.Store.QueryApiKey(envConfig.WebauthnTable, k.Key, &users)
+	err := k.Store.ScanApiKey(envConfig.WebauthnTable, k.Key, &users)
 	if err != nil {
 		return fmt.Errorf("failed to query %s table for key %s: %w", envConfig.WebauthnTable, k.Key, err)
 	}
