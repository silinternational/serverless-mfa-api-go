--- conflicted
+++ resolved
@@ -80,20 +80,11 @@
     </label>
     <label>
         Username:
-<<<<<<< HEAD
-        <input name="username" value="john_smith" />
-    </label>
-
-    <label>
-        Display name:
-        <input name="userDisplayName" value="John Smith" />
-=======
         <input name="username" />
     </label>
     <label>
         Display name:
         <input name="userDisplayName" />
->>>>>>> 7648e31e
     </label>
     <button>Authenticate</button>
 </form>
