openapi: 3.0.0

info:
  title: MFA API
  description: >-
    Webauthn 2sv API implemented with Go and AWS Lambda. NOTE: this spec is in draft form and may not be complete or
    100% accurate.
  version: 0.1.0

servers:
- url: 'https://api.example.org'

security:
- mfaApiKey: []
  mfaApiSecret: []

components:
  headers:
#    Note: OpenAPI 3.0.0 does not officially support request headers in components, but it appears to
#    be supported by Redocly and Smartbear
    x-mfa-RPDisplayName:
      in: header
      name: x-mfa-RPDisplayName
      description: Relying Party Display Name
      required: true
      schema:
        type: string
      example: ACME Inc
    x-mfa-RPID:
      in: header
      name: x-mfa-RPID
      description: Relying Party ID, should only be the top level domain with no subdomain, protocol, or path
      required: true
      schema:
        type: string
      example: example.com
    x-mfa-RPOrigin:
      in: header
      name: x-mfa-RPOrigin
      description: >-
        Relying Party Origin, the browser origin for the request, include appropriate subdomain and protocol with
        no path or port
      schema:
        type: string
      example: https://sub.example.com
    x-mfa-RPIcon:
      in: header
      name: x-mfa-RPIcon
      description: Replying Party Icon
      schema:
        type: string
    x-mfa-UserUUID:
      in: header
      name: x-mfa-UserUUID
      description: >-
        The UUID for the user attempting to register or authenticate with WebAuthn. This has nothing to do with 
        WebAuthn, but is the primary key for finding the right record in the database.
      required: true
      schema:
        type: string
    x-mfa-Username:
      in: header
      name: x-mfa-Username
      description: The user's username
      required: true
      schema:
        type: string
    x-mfa-UserDisplayName:
      in: header
      name: x-mfa-UserDisplayName
      description: The user's display name
      required: true
      schema:
        type: string
    x-mfa-UserIcon:
      in: header
      name: x-mfa-UserIcon
      description: User Icon
      schema:
        type: string

  responses:
    UnauthorizedError:
      description: API key or secret is missing or invalid

  securitySchemes:
    mfaApiKey:
      description: Authentication key assigned to an API consumer
      type: apiKey
      in: header
      name: X-Mfa-Apikey
    mfaApiSecret:
      description: Authentication secret assigned to an API consumer
      type: apiKey
      in: header
      name: X-Mfa-Apisecret

  schemas:
    BeginRegistrationResponse:
      type: object
      properties:
        uuid:
          type: string
          description: The unique identifier for the user.
        publicKey:
          $ref: '#/components/schemas/PublicKeyCredentialCreationOptions'
      required:
      - uuid
      - publicKey

    PublicKeyCredentialCreationOptions:
      description: >-
        PublicKeyCredentialCreationOptions represents the IDL of the same name. In order to create a Credential via 
        create(), the caller specifies a few parameters in a PublicKeyCredentialCreationOptions object.
      type: object
      properties:
        rp:
          $ref: '#/components/schemas/RelyingPartyEntity'
        user:
          $ref: '#/components/schemas/UserEntity'
        challenge:
          type: string
          format: byte
          description: URL encoded base64
        pubKeyCredParams:
          description: Public key credential parameters
          type: array
          items:
            $ref: '#/components/schemas/CredentialParameter'
        timeout:
          type: integer
        excludeCredentials:
          $ref: '#/components/schemas/CredentialDescriptor'
        authenticatorSelection:
          $ref: '#/components/schemas/AuthenticatorSelection'
        hints:
          type: array
          items:
            type: string
        attestation:
          type: string
        attestationFormats:
          type: array
          items:
            type: string
        extensions:
          type: object
          properties:
            appidExclude:
              type: string
      required: [ "rp", "user", "challenge" ]

    RelyingPartyEntity:
      description: >-
        The RelyingPartyEntity represents the PublicKeyCredentialRpEntity IDL and is used to supply additional Relying
        Party attributes when creating a new credential.
      type: object
      properties:
        id:
          type: string
        name:
          type: string
      required: [ "id", "name" ]

    UserEntity:
      description: >-
        The UserEntity represents the PublicKeyCredentialUserEntity IDL and is used to supply additional user account
        attributes when creating a new credential.
      type: object
      properties:
        id:
          type: string
        displayName:
          type: string
        name:
          type: string
      required: [ "id", "displayName", "name"]

    CredentialAssertion:
      description: The credential type and algorithm that the relying party wants the authenticator to create.
      type: object
      properties:
        publicKey:
          $ref: '#/components/schemas/PublicKeyCredentialRequestOptions'

    CredentialParameter:
      description: The credential type and algorithm that the relying party wants the authenticator to create.
      type: object
      properties:
        type:
          type: string
        alg:
          type: string
      required: [ "type", "alg" ]

    CredentialDescriptor:
      description: >-
        This dictionary contains the attributes that are specified by a caller when referring to a public key credential
        as an input parameter to the create() or get() methods. It mirrors the fields of the PublicKeyCredential object
        returned by the latter methods.
      type: object
      properties:
        type:
          description: The valid credential types
          type: string
        id:
          description: The ID of a credential to allow/disallow. (URL encoded Base64)
          type: string
          format: byte
        transports:
          description: The authenticator transports that can be used.
          type: array
          items:
            type: string
      required: [ "type", "id" ]

    AuthenticatorSelection:
      description: >-
        WebAuthn Relying Parties may use the AuthenticatorSelectionCriteria dictionary to specify their requirements 
        regarding authenticator attributes.
      type: object
      properties:
        authenticatorAttachment:
          description: >- 
            If this member is present, eligible authenticators are filtered to only authenticators attached with the
            specified AuthenticatorAttachment enum.
          type: string
        requireResidentKey:
          description: >-
            This member describes the Relying Party's requirements regarding resident credentials. If the parameter is
            set to true, the authenticator MUST create a client-side-resident public key credential source when creating
            a public key credential.
          type: boolean
        residentKey:
          description: >-
            This member describes the Relying Party's requirements regarding resident credentials per Webauthn Level 2.
          type: string
        userVerification:
          description: >-
            This member describes the Relying Party's requirements regarding user verification for the create()
            operation. Eligible authenticators are filtered to only those capable of satisfying this requirement.
          type: string

    PublicKeyCredentialRequestOptions:
      description: >-
        The PublicKeyCredentialRequestOptions dictionary supplies get() with the data it needs to generate an assertion.
        Its challenge member MUST be present, while its other members are OPTIONAL.
      type: object
      properties:
        challenge:
          type: string
          format: byte
        timeout:
          type: integer
        rpId:
          type: string
        allowCredentials:
          type: array
          items:
            $ref: '#/components/schemas/CredentialDescriptor'
        userVerification:
          type: string
        hints:
          type: array
          items:
            type: string
        extensions:
          type: object
          properties:
            appidExclude:
              type: boolean


    CredentialCreationResponse:
      type: object
      properties:
        id:
          type: string
        rawId:
          description: (URL encoded Base64)
          type: string
          format: byte
        response:
          $ref: '#/components/schemas/AuthenticatorAttestationResponse'
        type:
          type: string
        clientExtensionResults:
          type: object
          properties:
            appidExclude:
              type: boolean
        authenticatorAttachment:
          type: string
      required: [ 'id', 'type', 'rawId', 'response' ]

    AuthenticatorAttestationResponse:
      description: >-
        AuthenticatorAttestationResponse is the initial unpacked 'response' object received by the relying party.
        This contains the clientDataJSON object, which will be marshalled into CollectedClientData, and the
        'attestationObject', which contains information about the authenticator, and the newly minted public key
        credential. The information in both objects are used to verify the authenticity of the ceremony and new 
        credential.
      type: object
      properties:
        clientDataJSON:
          description: The byte slice of clientDataJSON, which becomes CollectedClientData (URL encoded Base64)
          type: string
          format: byte
        transports:
          type: array
          items:
            type: string
        authenticatorData:
          description: (URL encoded Base64)
          type: string
          format: byte
        publicKey:
          description: (URL encoded Base64)
          type: string
          format: byte
        publicKeyAlgorithm:
          type: integer
        attestationObject:
          description: >-
            AttestationObject is the byte slice version of attestationObject. This attribute contains an attestation
            object, which is opaque to, and cryptographically protected against tampering by, the client. The 
            attestation object contains both authenticator data and an attestation statement. The former contains the 
            AAGUID, a unique credential ID, and the credential public key. The contents of the attestation statement are
            determined by the attestation statement format used by the authenticator. It also contains any additional 
            information that the Relying Party's server requires to validate the attestation statement, as well as to 
            decode and validate the authenticator data along with the JSON-serialized client data. (URL encoded Base64)
          type: string
          format: byte
      required: [ 'clientDataJSON', 'authenticatorData', 'publicKey', 'publicKeyAlgorithm', 'attestationObject' ]

    SimpleError:
      type: object
      properties:
        error:
          type: string
          description: "Error message describing the error"
      required:
      - error
paths:
  /api-key:
    post:
      operationId: createApiKey
      summary: Create API Key
      description: >
        Create a new API key for access to other endpoints. All other endpoints use API keys to encrypt and decrypt
        data. Consequently, no existing data can be read by an API key created after the creation of that data. Keys
        are not usable until activated using the POST /api-key/activate endpoint
      requestBody:
        description: request body for CreateAPIKey request
        required: true
        content:
          application/json:
            schema:
              type: object
              properties:
                email:
                  type: string
                  description: email address of the requester
                  required: true
                  example: email@example.com
      responses:
        204:
          description: New API key created
        400:
          description: Bad Request
          content:
            application/json:
              schema:
                $ref: "#/components/schemas/SimpleError"
              examples:
                invalid-input:
                  value:
                    error: "invalid request: invalid character ',' looking for beginning of value"
                email-required:
                  value:
                    error: "email is required"
  /api-key/activate:
    post:
      operationId: activateApiKey
      summary: Activate API Key
      description: >
        Activate a new API key for access to other endpoints. Keys cannot be used before activation.
      requestBody:
        description: request body for ApiKeyActivate request
        required: true
        content:
          application/json:
            schema:
              type: object
              properties:
                apiKeyValue:
                  type: string
<<<<<<< HEAD
                  description: API Key ID
=======
                  description: API key ID
>>>>>>> a1e2ccf4
                  required: true
                  example: 0123456789012345678901234567890123456789
                email:
                  type: string
                  description: email address of the requester
                  required: true
                  example: email@example.com
      responses:
        200:
          description: New API key created
          content:
            application/json:
              schema:
                type: object
                properties:
                  apiSecret:
                    type: string
                    description: >
                      a random string associated with the key, when paired with the key value can be used to
                      authenticate against API endpoints
                    required: true
        400:
          description: Bad Request
          content:
            application/json:
              schema:
                $ref: "#/components/schemas/SimpleError"
              examples:
                invalid-input:
                  value:
                    error: "invalid request: invalid character ',' looking for beginning of value"
                email-required:
                  value:
                    error: "email is required"
        404:
          description: Not Found
          content:
            application/json:
              schema:
                $ref: "#/components/schemas/SimpleError"
              examples:
                not-found:
                  value:
                    error: "key not found: item does not exist: 0123456789012345678901234567890123456789"
  /api-key/rotate:
    post:
      operationId: rotateApiKey
      summary: Rotate API Key
      description: >
        Generates a new secret for an existing key. All data in other tables that is encrypted by the key will
        be re-encrypted using the new secret.
      requestBody:
        description: request body for ApiKeyRotate request
        required: true
        content:
          application/json:
            schema:
              type: object
              properties:
                apiKeyValue:
                  type: string
                  description: API Key ID
                  required: true
                  example: 0123456789012345678901234567890123456789
                apiKeySecret:
                  type: string
                  description: API Key secret
                  required: true
      responses:
        200:
          description: New API secret created and data re-encrypted
          content:
            application/json:
              schema:
                type: object
                properties:
                  apiSecret:
                    type: string
                    description: >
                      a new random string associated with the key, when paired with the key value can be used to
                      authenticate against API endpoints
                    required: true
        400:
          description: Bad Request
          content:
            application/json:
              schema:
                $ref: "#/components/schemas/SimpleError"
              examples:
                invalid-input:
                  value:
                    error: "invalid request: invalid character ',' looking for beginning of value"
                api-key-required:
                  value:
                    error: "apiKeyValue is required"
        404:
          description: Not Found
          content:
            application/json:
              schema:
                $ref: "#/components/schemas/SimpleError"
              examples:
                not-found:
                  value:
                    error: "key not found: item does not exist: 0123456789012345678901234567890123456789"
  /webauthn/register:
    post:
      summary: Begin Registration
      description: Begin the registration of a new credential
      parameters:
      - $ref: '#/components/headers/x-mfa-RPDisplayName'
      - $ref: '#/components/headers/x-mfa-RPID'
      - $ref: '#/components/headers/x-mfa-RPOrigin'
      - $ref: '#/components/headers/x-mfa-RPIcon'
      - $ref: '#/components/headers/x-mfa-UserUUID'
      - $ref: '#/components/headers/x-mfa-Username'
      - $ref: '#/components/headers/x-mfa-UserDisplayName'
      - $ref: '#/components/headers/x-mfa-UserIcon'
      responses:
        400:
          description: Bad Request
          content:
            application/json:
              schema:
                $ref: "#/components/schemas/SimpleError"
              examples:
                invalid-input:
                  value:
                    error: "unable to get user from request context"
                registration-error:
                  value:
                    error: "failed to begin registration"
        401:
          $ref: "#/components/responses/UnauthorizedError"
        200:
          description: New response
          content:
            application/json:
              schema:
                $ref: "#/components/schemas/BeginRegistrationResponse"
    put:
      summary: Finish Registration
      description: Finish the registration of a new credential
      parameters:
      - $ref: '#/components/headers/x-mfa-RPDisplayName'
      - $ref: '#/components/headers/x-mfa-RPID'
      - $ref: '#/components/headers/x-mfa-RPOrigin'
      - $ref: '#/components/headers/x-mfa-RPIcon'
      - $ref: '#/components/headers/x-mfa-UserUUID'
      - $ref: '#/components/headers/x-mfa-Username'
      - $ref: '#/components/headers/x-mfa-UserDisplayName'
      - $ref: '#/components/headers/x-mfa-UserIcon'
      requestBody:
        description: credential creation response
        required: true
        content:
          application/json:
            schema:
              $ref: '#/components/schemas/CredentialCreationResponse'
      responses:
        200:
          description: New response
          content:
            application/json:
              schema:
                type: object
                properties:
                  key_handle_hash:
                    type: string
                    description: hash of the key handle
              example:
                key_handle_hash: 0123456789abcdefghij
        401:
          $ref: "#/components/responses/UnauthorizedError"

  /webauthn/login:
    post:
      summary: Begin Login
      responses:
        200:
          description: New response
          content:
            application/json:
              schema:
                $ref: '#/components/schemas/CredentialAssertion'
        401:
          $ref: "#/components/responses/UnauthorizedError"

    put:
      summary: Finish Login
      responses:
        200:
          description: New response
          content:
            application/json:
              schema:
        401:
          $ref: "#/components/responses/UnauthorizedError"

  /webauthn/user:
    delete:
      summary: Delete User
      responses:
        204:
          description: Success
        401:
          $ref: "#/components/responses/UnauthorizedError"

  /webauthn/credential/{id}:
    delete:
      summary: Delete Credential (not currently supported in the Lambda implementation)
      responses:
        204:
          description: Success
        401:
          $ref: "#/components/responses/UnauthorizedError"<|MERGE_RESOLUTION|>--- conflicted
+++ resolved
@@ -395,11 +395,7 @@
               properties:
                 apiKeyValue:
                   type: string
-<<<<<<< HEAD
-                  description: API Key ID
-=======
                   description: API key ID
->>>>>>> a1e2ccf4
                   required: true
                   example: 0123456789012345678901234567890123456789
                 email:
