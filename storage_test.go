package mfa

import (
	"context"
	"os"
	"testing"

	"github.com/aws/aws-sdk-go-v2/config"
)

const TestTableName = "WebAuthn"

func (ms *MfaSuite) TestStorage_StoreLoad() {
	type fields struct {
		Table               string
		AwsEndpoint         string
		AwsRegion           string
		PrimaryKeyAttribute string
	}
	type args struct {
		key  string
		item interface{}
	}
	tests := []struct {
		name    string
		fields  fields
		args    args
		wantErr bool
	}{
		{
			name: "simple test",
			fields: fields{
				Table:               TestTableName,
				AwsEndpoint:         os.Getenv("AWS_ENDPOINT"),
				AwsRegion:           os.Getenv("AWS_DEFAULT_REGION"),
				PrimaryKeyAttribute: "uuid",
			},
			args: args{
				key: "2B28BED1-1225-4EC9-98F9-EAB8FBCEDBA0",
				item: &WebauthnUser{
					ID:          "2B28BED1-1225-4EC9-98F9-EAB8FBCEDBA0",
					ApiKeyValue: "x",
					Name:        "test_user",
					DisplayName: "Test User",
				},
			},
			wantErr: false,
		},
	}
	for _, tt := range tests {
		ms.T().Run(tt.name, func(t *testing.T) {
			cfg, err := config.LoadDefaultConfig(
				context.Background(),
				config.WithRegion(tt.fields.AwsRegion),
				config.WithBaseEndpoint(tt.fields.AwsEndpoint),
			)
			ms.NoError(err)

			s, err := NewStorage(cfg)
			ms.NoError(err)
			err = s.Store(tt.fields.Table, tt.args.item)
			if tt.wantErr {
				ms.Error(err, "didn't get an expected error Store()")
				return
			}
			ms.NoError(err, "unexpected error with Store()")

			var user WebauthnUser
			ms.NoError(s.Load(tt.fields.Table, "uuid", tt.args.key, &user), "error with s.Load()")

			ms.Equal(tt.args.key, user.ID, "incorrect user.ID")
		})
	}
}

<<<<<<< HEAD
func (ms *MfaSuite) TestStorage_QueryApiKey() {
=======
func (ms *MfaSuite) TestStorageScanApiKey() {
>>>>>>> fc195ab7
	cfg, err := config.LoadDefaultConfig(
		context.Background(),
		config.WithRegion("local"),
		config.WithBaseEndpoint(os.Getenv("AWS_ENDPOINT")),
	)
	ms.NoError(err)

	s, err := NewStorage(cfg)
	ms.NoError(err)
	must(s.Store(TestTableName, &WebauthnUser{
		ID:             "user1",
		ApiKeyValue:    "key1",
		EncryptedAppId: "xyz123",
	}))
	must(s.Store(TestTableName, &WebauthnUser{
		ID:             "user2",
		ApiKeyValue:    "key2",
		EncryptedAppId: "abc123",
	}))

	var users []WebauthnUser
<<<<<<< HEAD
	err = s.QueryApiKey(TestTableName, "key1", &users)
=======
	err = s.ScanApiKey(TestTableName, "key1", &users)
>>>>>>> fc195ab7
	ms.NoError(err)
	ms.Len(users, 1)
	ms.Equal("user1", users[0].ID)
	ms.Equal("key1", users[0].ApiKeyValue)
	ms.Equal("xyz123", users[0].EncryptedAppId)
}<|MERGE_RESOLUTION|>--- conflicted
+++ resolved
@@ -73,11 +73,7 @@
 	}
 }
 
-<<<<<<< HEAD
-func (ms *MfaSuite) TestStorage_QueryApiKey() {
-=======
 func (ms *MfaSuite) TestStorageScanApiKey() {
->>>>>>> fc195ab7
 	cfg, err := config.LoadDefaultConfig(
 		context.Background(),
 		config.WithRegion("local"),
@@ -99,11 +95,7 @@
 	}))
 
 	var users []WebauthnUser
-<<<<<<< HEAD
-	err = s.QueryApiKey(TestTableName, "key1", &users)
-=======
 	err = s.ScanApiKey(TestTableName, "key1", &users)
->>>>>>> fc195ab7
 	ms.NoError(err)
 	ms.Len(users, 1)
 	ms.Equal("user1", users[0].ID)
