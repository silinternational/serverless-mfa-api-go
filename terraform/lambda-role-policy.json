--- conflicted
+++ resolved
@@ -34,14 +34,10 @@
         "dynamodb:Scan",
         "dynamodb:GetItem"
       ],
-<<<<<<< HEAD
-      "Resource": "arn:aws:dynamodb:*:${aws_account}:table/${api_key_table}",
-=======
       "Resource": [
         "arn:aws:dynamodb:*:${aws_account}:table/${api_key_table}",
         "arn:aws:dynamodb:*:${aws_account}:table/${api_key_table}_global"
       ],
->>>>>>> d3a59672
       "Effect": "Allow"
     },
     {
@@ -54,14 +50,10 @@
         "dynamodb:UpdateItem",
         "dynamodb:DeleteItem"
       ],
-<<<<<<< HEAD
-      "Resource": "arn:aws:dynamodb:*:${aws_account}:table/${webauthn_table}",
-=======
       "Resource": [
         "arn:aws:dynamodb:*:${aws_account}:table/${webauthn_table}",
         "arn:aws:dynamodb:*:${aws_account}:table/${webauthn_table}_global"
       ],
->>>>>>> d3a59672
       "Effect": "Allow"
     }
   ]
