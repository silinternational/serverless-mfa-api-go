package mfa

import (
	"context"
	"crypto/ecdsa"
	"crypto/sha256"
	"encoding/base64"
	"encoding/json"
	"os"
	"strings"

	"github.com/aws/aws-sdk-go-v2/aws"
	"github.com/aws/aws-sdk-go-v2/config"
	"github.com/aws/aws-sdk-go-v2/service/dynamodb"
	"github.com/aws/aws-sdk-go-v2/service/dynamodb/types"

	u2fsim "github.com/silinternational/serverless-mfa-api-go/u2fsimulator"
)

const localAppID = "http://localhost"

func testAwsConfig() aws.Config {
	cfg, err := config.LoadDefaultConfig(
		context.Background(),
		config.WithRegion(os.Getenv("AWS_DEFAULT_REGION")),
		config.WithBaseEndpoint(os.Getenv("AWS_ENDPOINT")),
	)
	if err != nil {
		panic("testAwsConfig failed at LoadDefaultConfig: " + err.Error())
	}
	return cfg
}

func testEnvConfig(awsConfig aws.Config) EnvConfig {
	envCfg := EnvConfig{
		ApiKeyTable:      "ApiKey",
		WebauthnTable:    "WebAuthn",
		AwsEndpoint:      os.Getenv("AWS_ENDPOINT"),
		AwsDefaultRegion: os.Getenv("AWS_DEFAULT_REGION"),
		AWSConfig:        awsConfig,
	}

	SetConfig(envCfg)
	return envCfg
}

func initDb(storage *Storage) error {
	var err error
	if storage == nil {
		storage, err = NewStorage(testAwsConfig())
		if err != nil {
			return err
		}
	}

	ctx := context.Background()

	// attempt to delete tables in case already exists
	tables := map[string]string{"WebAuthn": "uuid", "ApiKey": "value"}
	for name := range tables {
		deleteTable := &dynamodb.DeleteTableInput{
			TableName: aws.String(name),
		}
		_, _ = storage.client.DeleteTable(ctx, deleteTable)
	}

	// create tables
	for table, attr := range tables {
		createTable := &dynamodb.CreateTableInput{
			AttributeDefinitions: []types.AttributeDefinition{
				{
					AttributeName: aws.String(attr),
					AttributeType: types.ScalarAttributeTypeS,
				},
			},
			KeySchema: []types.KeySchemaElement{
				{
					AttributeName: aws.String(attr),
					KeyType:       types.KeyTypeHash,
				},
			},
			ProvisionedThroughput: &types.ProvisionedThroughput{
				ReadCapacityUnits:  aws.Int64(3),
				WriteCapacityUnits: aws.Int64(3),
			},
			TableName: aws.String(table),
		}
		_, err = storage.client.CreateTable(ctx, createTable)
		if err != nil {
			return err
		}
	}

	return nil
}

// Encode websafe base64
func encodeBase64(buf []byte) string {
	s := base64.URLEncoding.EncodeToString(buf)
	return strings.TrimRight(s, "=")
}

// SignResponse as defined by the FIDO U2F Javascript API.
type SignResponse struct {
	KeyHandle     string `json:"keyHandle"`
	SignatureData string `json:"signatureData"`
	ClientData    string `json:"clientData"`
}

// ClientData as defined by the FIDO U2F Raw Message Formats specification.
type ClientData struct {
	Typ          string          `json:"type"`
	Challenge    string          `json:"challenge"`
	Origin       string          `json:"origin"`
	CIDPublicKey json.RawMessage `json:"cid_pubkey"`
}

// GenerateAuthenticationSig appends the clientData to the authData and uses the privateKey's public Key to sign it
<<<<<<< HEAD
//
//	via a sha256 hashing algorithm.
//
=======
// via a sha256 hashing algorithm.
>>>>>>> a59d36a9
// It returns the base64 encoded version of the marshaled version of the corresponding dsa signature {r:bigInt, s:bigInt}
// It does not use any kind of randomized data in this process
func GenerateAuthenticationSig(authData, clientData []byte, privateKey *ecdsa.PrivateKey) string {
	clientDataHash := sha256.Sum256(clientData)
	signatureData := append(authData, clientDataHash[:]...)

	publicKey := privateKey.PublicKey

	h := sha256.New()
	h.Write(signatureData)

	signHash := h.Sum(nil)
	notRandomReader := strings.NewReader(u2fsim.BigStrNotRandom1)

	dsaSig, asnSig := u2fsim.GetASN1Signature(notRandomReader, privateKey, signHash)

	if !ecdsa.Verify(&publicKey, signHash, dsaSig.R, dsaSig.S) {
		panic("start signature is not getting verified for some reason")
	}

	return encodeBase64(asnSig)
}

// GetPublicKeyAsBytes starts with byte(4) and appends the private key's public key's X and then Y bytes
func GetPublicKeyAsBytes(privateKey *ecdsa.PrivateKey) []byte {
	pubKey := privateKey.PublicKey

	buf := []byte{0x04} // Has to start with this, apparently
	buf = append(buf, pubKey.X.Bytes()...)
	buf = append(buf, pubKey.Y.Bytes()...)

	return buf
}<|MERGE_RESOLUTION|>--- conflicted
+++ resolved
@@ -116,13 +116,7 @@
 }
 
 // GenerateAuthenticationSig appends the clientData to the authData and uses the privateKey's public Key to sign it
-<<<<<<< HEAD
-//
-//	via a sha256 hashing algorithm.
-//
-=======
 // via a sha256 hashing algorithm.
->>>>>>> a59d36a9
 // It returns the base64 encoded version of the marshaled version of the corresponding dsa signature {r:bigInt, s:bigInt}
 // It does not use any kind of randomized data in this process
 func GenerateAuthenticationSig(authData, clientData []byte, privateKey *ecdsa.PrivateKey) string {
